--- conflicted
+++ resolved
@@ -52,24 +52,6 @@
 		UpdatesEnabled: false,
 	}
 
-<<<<<<< HEAD
-	resmr.On("List").Return(nil).Once()
-	cr.On("Entries").Return([]cron.Entry{{}, {}, {}}).Once()
-	cr.On("Remove", mock.Anything).Times(3)
-	cr.On("Start").Once()
-	cr.On("Stop").Return(ctx).Once()
-
-	parser.On("List").Return([]crontab.JobSpec{
-		{Spec: "1 * * * *", Command: "test1"},
-		{Spec: "2 * * * *", Command: "test2"},
-	}, nil).Once()
-	parser.On("String").Return("something").Once()
-	parser.On("Changes", mock.Anything).Return(nil, nil).Once()
-
-	cr.On("Schedule", mock.Anything, mock.Anything).Return(cron.EntryID(1)).Once()
-	cr.On("Schedule", mock.Anything, mock.Anything).Return(cron.EntryID(2)).Once()
-	svc.Do(ctx)
-=======
 	svc.Do(ctx)
 
 	assert.Equal(t, 1, len(resmr.ListCalls()))
@@ -78,7 +60,6 @@
 	assert.Equal(t, 3, len(cr.RemoveCalls()))
 	assert.Equal(t, 1, len(cr.StartCalls()))
 	assert.Equal(t, 1, len(cr.StopCalls()))
->>>>>>> 4d1d5df4
 
 	assert.Equal(t, 1, len(parser.ListCalls()))
 }
@@ -335,20 +316,11 @@
 	ctx, cancel := context.WithTimeout(context.Background(), time.Second)
 	defer cancel()
 
-<<<<<<< HEAD
-	resmr.On("List").Return([]resumer.Cmd{{Command: "cmd1", Fname: "f1"}, {Command: "cmd2", Fname: "f2"}}).Once()
-	cr.On("Entries").Return([]cron.Entry{}).Times(1)
-
-	parser.On("List").Return([]crontab.JobSpec{}, nil).Once()
-	parser.On("String").Return("something").Once()
-	parser.On("Changes", mock.Anything).Return(nil, nil).Once()
-=======
 	cr := &mocks.CronMock{
 		EntriesFunc: func() []cron.Entry { return []cron.Entry{} },
 		StartFunc:   func() {},
 		StopFunc:    func() context.Context { return ctx },
 	}
->>>>>>> 4d1d5df4
 
 	rsmFinCalls := 0
 	resmr := &mocks.ResumerMock{
